module github.com/canonical/chisel

go 1.22

require (
	github.com/blakesmith/ar v0.0.0-20190502131153-809d4375e1fb
	github.com/canonical/starlark v0.0.0-20240610135211-d05c558981a0
	github.com/jessevdk/go-flags v1.5.0
	github.com/juju/fslock v0.0.0-20160525022230-4d5c94c67b4b
	github.com/klauspost/compress v1.15.4
	github.com/ulikunitz/xz v0.5.10
<<<<<<< HEAD
	golang.org/x/crypto v0.21.0
	golang.org/x/term v0.18.0
=======
	go.starlark.net v0.0.0-20220328144851-d1966c6b9fcd
	golang.org/x/crypto v0.32.0
	golang.org/x/term v0.28.0
>>>>>>> cdd1a3c2
	gopkg.in/check.v1 v1.0.0-20201130134442-10cb98267c6c
	gopkg.in/yaml.v3 v3.0.1
)

require (
	github.com/google/go-cmp v0.5.5 // indirect
	github.com/kr/pretty v0.2.1 // indirect
	github.com/kr/text v0.1.0 // indirect
<<<<<<< HEAD
	golang.org/x/sys v0.18.0 // indirect
	google.golang.org/protobuf v1.33.0 // indirect
=======
	golang.org/x/sys v0.29.0 // indirect
>>>>>>> cdd1a3c2
)<|MERGE_RESOLUTION|>--- conflicted
+++ resolved
@@ -9,14 +9,8 @@
 	github.com/juju/fslock v0.0.0-20160525022230-4d5c94c67b4b
 	github.com/klauspost/compress v1.15.4
 	github.com/ulikunitz/xz v0.5.10
-<<<<<<< HEAD
-	golang.org/x/crypto v0.21.0
-	golang.org/x/term v0.18.0
-=======
-	go.starlark.net v0.0.0-20220328144851-d1966c6b9fcd
 	golang.org/x/crypto v0.32.0
 	golang.org/x/term v0.28.0
->>>>>>> cdd1a3c2
 	gopkg.in/check.v1 v1.0.0-20201130134442-10cb98267c6c
 	gopkg.in/yaml.v3 v3.0.1
 )
@@ -25,10 +19,6 @@
 	github.com/google/go-cmp v0.5.5 // indirect
 	github.com/kr/pretty v0.2.1 // indirect
 	github.com/kr/text v0.1.0 // indirect
-<<<<<<< HEAD
-	golang.org/x/sys v0.18.0 // indirect
+	golang.org/x/sys v0.29.0 // indirect
 	google.golang.org/protobuf v1.33.0 // indirect
-=======
-	golang.org/x/sys v0.29.0 // indirect
->>>>>>> cdd1a3c2
 )