package scripts

import (
<<<<<<< HEAD
	"context"
	"io"
	"io/fs"

	"github.com/canonical/starlark/starlark"
	"github.com/canonical/starlark/syntax"

=======
	"bytes"
>>>>>>> cdd1a3c2
	"fmt"
	"os"
	"path/filepath"
	"strings"

	"go.starlark.net/resolve"
	"go.starlark.net/starlark"

	"github.com/canonical/chisel/internal/fsutil"
)

type Value = starlark.Value

type RunOptions struct {
	Label     string
	Namespace map[string]Value
	Script    string
}

const requiredSafety = starlark.CPUSafe | starlark.MemSafe | starlark.TimeSafe

var dialect = &syntax.FileOptions{
	Set:               false,
	While:             true,
	TopLevelControl:   true,
	GlobalReassign:    true,
	LoadBindsGlobally: false,
	Recursion:         false,
}

func Run(opts *RunOptions) error {
	thread := &starlark.Thread{Name: opts.Label}
	thread.RequireSafety(requiredSafety)
	_, err := starlark.ExecFileOptions(dialect, thread, opts.Label, opts.Script, opts.Namespace)
	return err
}

type ContentValue struct {
	RootDir    string
	CheckRead  func(path string) error
	CheckWrite func(path string) error
	// OnWrite has to be called after a successful write with the entry resulting
	// from the write.
	OnWrite func(entry *fsutil.Entry) error
}

// Content starlark.Value interface
// --------------------------------------------------------------------------

var _ Value = &ContentValue{}

func (c *ContentValue) String() string {
	return "Content{...}"
}

func (c *ContentValue) Type() string {
	return "Content"
}

func (c *ContentValue) Freeze() {
}

func (c *ContentValue) Truth() starlark.Bool {
	return true
}

func (c *ContentValue) Hash() (uint32, error) {
	return starlark.String(c.RootDir).Hash()
}

// Content starlark.SafeStringer interface
// --------------------------------------------------------------------------

var _ starlark.SafeStringer = &ContentValue{}

func (c *ContentValue) SafeString(thread *starlark.Thread, sb starlark.StringBuilder) error {
	_, err := sb.WriteString("Content{...}")
	return err
}

// Content starlark.HasSafeAttrs interface
// --------------------------------------------------------------------------

var _ starlark.HasSafeAttrs = &ContentValue{}

func (c *ContentValue) Attr(name string) (Value, error) { return c.SafeAttr(nil, name) }

func (c *ContentValue) SafeAttr(thread *starlark.Thread, name string) (Value, error) {
	const safety = starlark.CPUSafe | starlark.MemSafe | starlark.TimeSafe | starlark.IOSafe
	if err := starlark.CheckSafety(thread, safety); err != nil {
		return nil, err
	}
	method, ok := contentValueMethods[name]
	if !ok {
		return nil, starlark.ErrNoSuchAttr
	}
	if thread != nil {
		if err := thread.AddAllocs(starlark.EstimateSize(&starlark.Builtin{})); err != nil {
			return nil, err
		}
	}
	return method.BindReceiver(c), nil
}

func (c *ContentValue) AttrNames() []string {
	return []string{"read", "write", "list"}
}

// Content methods
// --------------------------------------------------------------------------

type Check uint

const (
	CheckNone = 0
	CheckRead = 1 << iota
	CheckWrite
)

var contentValueMethods = map[string]*starlark.Builtin{
	"read":  starlark.NewBuiltinWithSafety("read", starlark.CPUSafe|starlark.MemSafe|starlark.TimeSafe, contentValueRead),
	"write": starlark.NewBuiltinWithSafety("write", starlark.NotSafe, contentValueWrite),
	"list":  starlark.NewBuiltinWithSafety("list", starlark.CPUSafe|starlark.MemSafe|starlark.TimeSafe, contentValueList),
}

func (c *ContentValue) RealPath(path string, what Check) (string, error) {
	if !filepath.IsAbs(c.RootDir) {
		return "", fmt.Errorf("internal error: content defined with relative root: %s", c.RootDir)
	}
	if !filepath.IsAbs(path) {
		return "", fmt.Errorf("content path must be absolute, got: %s", path)
	}
	cpath := filepath.Clean(path)
	if cpath != "/" && strings.HasSuffix(path, "/") {
		cpath += "/"
	}
	if c.CheckRead != nil && what&CheckRead != 0 {
		err := c.CheckRead(cpath)
		if err != nil {
			return "", err
		}
	}
	if c.CheckWrite != nil && what&CheckWrite != 0 {
		err := c.CheckWrite(cpath)
		if err != nil {
			return "", err
		}
	}
	rpath := filepath.Join(c.RootDir, path)
	if !filepath.IsAbs(rpath) || rpath != c.RootDir && !strings.HasPrefix(rpath, c.RootDir+string(filepath.Separator)) {
		return "", fmt.Errorf("invalid content path: %s", path)
	}
	if lname, err := os.Readlink(rpath); err == nil {
		lpath := filepath.Join(filepath.Dir(rpath), lname)
		lrel, err := filepath.Rel(c.RootDir, lpath)
		if err != nil || !filepath.IsAbs(lpath) || lpath != c.RootDir && !strings.HasPrefix(lpath, c.RootDir+string(filepath.Separator)) {
			return "", fmt.Errorf("invalid content symlink: %s", path)
		}
		_, err = c.RealPath("/"+lrel, what)
		if err != nil {
			return "", err
		}
	}
	return rpath, nil
}

func (c *ContentValue) polishError(path starlark.String, err error) error {
	if e, ok := err.(*os.PathError); ok {
		e.Path = path.GoString()
	}
	return err
}

func contentValueRead(thread *starlark.Thread, fn *starlark.Builtin, args starlark.Tuple, kwargs []starlark.Tuple) (Value, error) {
	var path starlark.String
	err := starlark.UnpackArgs("Content.read", args, kwargs, "path", &path)
	if err != nil {
		return nil, err
	}
	recv := fn.Receiver().(*ContentValue)

	fpath, err := recv.RealPath(path.GoString(), CheckRead)
	if err != nil {
		return nil, err
	}
	data, err := SafeReadFile(thread, fpath)
	if err != nil {
		return nil, recv.polishError(path, err)
	}
	if err := thread.AddAllocs(starlark.StringTypeOverhead); err != nil {
		return nil, err
	}
	return starlark.String(data), nil
}

func SafeReadFile(thread *starlark.Thread, fpath string) (string, error) {
	ctx := thread.Context()
	if err := ctx.Err(); err != nil {
		return "", context.Cause(ctx)
	}

	f, err := os.Open(fpath)
	if err != nil {
		return "", err
	}
	defer f.Close()

	stop := context.AfterFunc(ctx, func() {
		f.Close()
	})
	defer stop()

	sb := starlark.NewSafeStringBuilder(thread)
	_, err = f.WriteTo(sb)
	if err == nil {
		return sb.String(), nil
	}
	if err == os.ErrClosed {
		return "", ctx.Err()
	}
	return "", err
}

func contentValueWrite(thread *starlark.Thread, fn *starlark.Builtin, args starlark.Tuple, kwargs []starlark.Tuple) (Value, error) {
	var path starlark.String
	var data starlark.String
	err := starlark.UnpackArgs("Content.write", args, kwargs, "path", &path, "data", &data)
	if err != nil {
		return nil, err
	}
	recv := fn.Receiver().(*ContentValue)

	fpath, err := recv.RealPath(path.GoString(), CheckWrite)
	if err != nil {
		return nil, err
	}
	fdata := []byte(data.GoString())

	// No mode parameter for now as slices are supposed to list files
	// explicitly instead.
	entry, err := fsutil.Create(&fsutil.CreateOptions{
		Path: fpath,
		Data: bytes.NewReader(fdata),
		Mode: 0644,
	})
	if err != nil {
		return nil, recv.polishError(path, err)
	}
	err = c.OnWrite(entry)
	if err != nil {
		return nil, err
	}
	return starlark.None, nil
}

func SafeWriteFile(thread *starlark.Thread, fpath string, data []byte, perm fs.FileMode) error {
	ctx := thread.Context()
	if err := thread.AddSteps(int64(len(data))); err != nil {
		return err
	}

	f, err := os.OpenFile(fpath, os.O_WRONLY|os.O_CREATE|os.O_TRUNC, perm)
	if err != nil {
		return err
	}
	defer f.Close()

	stop := context.AfterFunc(ctx, func() {
		f.Close()
	})
	defer stop()

	_, err = f.Write(data)
	if err == os.ErrClosed {
		return ctx.Err()
	}
	return err
}

func contentValueList(thread *starlark.Thread, fn *starlark.Builtin, args starlark.Tuple, kwargs []starlark.Tuple) (Value, error) {
	var path starlark.String
	err := starlark.UnpackArgs("Content.list", args, kwargs, "path", &path)
	if err != nil {
		return nil, err
	}
	recv := fn.Receiver().(*ContentValue)

	dpath := path.GoString()
	if !strings.HasSuffix(dpath, "/") {
		dpath += "/"
	}
	fpath, err := recv.RealPath(dpath, CheckRead)
	if err != nil {
		return nil, err
	}

	values := []Value{}
	valuesAppender := starlark.NewSafeAppender(thread, &values)
	f, err := os.Open(fpath)
	if err != nil {
		return nil, recv.polishError(path, err)
	}
	defer f.Close()
	for {
		// Read entries in small chunks so that it doesn't create a big-enough spike to care.
		entries, err := f.ReadDir(16)
		if err == io.EOF {
			break
		} else if err != nil {
			return nil, recv.polishError(path, err)
		}
		for _, entry := range entries {
			name := entry.Name()
			if entry.IsDir() {
				name += "/"
			}
			value := starlark.Value(starlark.String(name))
			if err := thread.AddAllocs(starlark.EstimateSize(value)); err != nil {
				return nil, err
			}
			if err := valuesAppender.Append(value); err != nil {
				return nil, err
			}
		}
	}
	if err := thread.AddAllocs(starlark.EstimateSize(&starlark.List{})); err != nil {
		return nil, err
	}
	return starlark.NewList(values), nil
}<|MERGE_RESOLUTION|>--- conflicted
+++ resolved
@@ -1,7 +1,6 @@
 package scripts
 
 import (
-<<<<<<< HEAD
 	"context"
 	"io"
 	"io/fs"
@@ -9,16 +8,11 @@
 	"github.com/canonical/starlark/starlark"
 	"github.com/canonical/starlark/syntax"
 
-=======
 	"bytes"
->>>>>>> cdd1a3c2
 	"fmt"
 	"os"
 	"path/filepath"
 	"strings"
-
-	"go.starlark.net/resolve"
-	"go.starlark.net/starlark"
 
 	"github.com/canonical/chisel/internal/fsutil"
 )
@@ -260,7 +254,7 @@
 	if err != nil {
 		return nil, recv.polishError(path, err)
 	}
-	err = c.OnWrite(entry)
+	err = recv.OnWrite(entry)
 	if err != nil {
 		return nil, err
 	}
